--- conflicted
+++ resolved
@@ -201,9 +201,7 @@
         'remove_user_form': remove_user_form,
         'tenant_id': tenant_id,
         'users': users,
-<<<<<<< HEAD
         'new_users': new_user_ids,
-=======
     }, context_instance = template.RequestContext(request))
 
 @login_required
@@ -233,5 +231,4 @@
         'form': form,
         'tenant_id': tenant_id,
         'quotas': quotas,
->>>>>>> 4643f9bb
     }, context_instance = template.RequestContext(request))