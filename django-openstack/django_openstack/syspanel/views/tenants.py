--- conflicted
+++ resolved
@@ -38,13 +38,15 @@
 from openstackx.api import exceptions as api_exceptions
 
 
-<<<<<<< HEAD
+LOG = logging.getLogger('django_openstack.syspanel.views.tenants')
+
+
 class AddUser(forms.SelfHandlingForm):
     user = forms.CharField()
     tenant = forms.CharField()
-    
-    def handle(self, request, data):
-        try:  
+
+    def handle(self, request, data):
+        try:
             api.account_api(request).role_refs.add_for_tenant_user(data['tenant'],
                     data['user'], settings.OPENSTACK_KEYSTONE_DEFAULT_ROLE)
             messages.success(request,
@@ -59,9 +61,9 @@
 class RemoveUser(forms.SelfHandlingForm):
     user = forms.CharField()
     tenant = forms.CharField()
-    
-    def handle(self, request, data):
-        try:  
+
+    def handle(self, request, data):
+        try:
             api.account_api(request).role_refs.delete_for_tenant_user(data['tenant'],
                     data['user'], 'Member')
             messages.success(request,
@@ -71,9 +73,6 @@
             messages.error(request, 'Unable to create tenant: %s' %
                            (e.message))
         return redirect('syspanel_tenants')
-=======
-LOG = logging.getLogger('django_openstack.syspanel.views.tenants')
->>>>>>> df8a95ae
 
 
 class CreateTenant(forms.SelfHandlingForm):
@@ -123,6 +122,7 @@
                       exc_info=True)
             messages.error(request, 'Unable to update tenant: %s' % e.message)
         return redirect('syspanel_tenants')
+
 
 class UpdateQuotas(forms.SelfHandlingForm):
     tenant_id = forms.CharField(label="ID (name)", widget=forms.TextInput(attrs={'readonly':'readonly'}))
@@ -157,6 +157,7 @@
             messages.error(request, 'Unable to update quotas: %s' % e.message)
         return redirect('syspanel_tenants')
 
+
 @login_required
 def index(request):
     tenants = []
@@ -238,6 +239,7 @@
         'users': users,
         'new_users': new_user_ids,
     }, context_instance = template.RequestContext(request))
+
 
 @login_required
 def quotas(request, tenant_id):
