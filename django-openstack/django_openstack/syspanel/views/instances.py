--- conflicted
+++ resolved
@@ -115,11 +115,6 @@
                       'total_active_ram_size': 0}
 
     for usage in usage_list:
-<<<<<<< HEAD
-        usage = usage.to_dict()
-        for k in usage:
-            v = usage[k]
-=======
         # FIXME: api needs a simpler dict interface (with iteration) - anthony
         # NOTE(mgius): Changed this on the api end.  Not too much neater, but
         # at least its not going into private member data of an external
@@ -127,7 +122,6 @@
         #usage = usage._info
         for k in usage._attrs:
             v = usage.__getattr__(k)
->>>>>>> df8a95ae
             if type(v) in [float, int]:
                 if not k in global_summary:
                     global_summary[k] = 0
@@ -193,7 +187,7 @@
     if hasattr(usage, 'instances'):
         now = datetime.datetime.now()
         for i in usage.instances:
-            # this is just a way to phrase uptime in a way that is compatible 
+            # this is just a way to phrase uptime in a way that is compatible
             # with the 'timesince' filter.  Use of local time intentional
             i['uptime_at'] = now - datetime.timedelta(seconds=i['uptime'])
             if i['ended_at']:
@@ -219,13 +213,10 @@
     instances = []
     try:
         instances = api.server_list(request)
-<<<<<<< HEAD
         for instance in instances:
             # FIXME - ported this over, but it is hacky
             instance._info['attrs']['image_name'] =\
                image_dict.get(int(instance.attrs['image_ref']),{}).get('name')
-=======
->>>>>>> df8a95ae
     except Exception as e:
         LOG.error('Unspecified error in instance index', exc_info=True)
         messages.error(request, 'Unable to get instance list: %s' % e.message)
