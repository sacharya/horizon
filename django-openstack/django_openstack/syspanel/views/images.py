--- conflicted
+++ resolved
@@ -25,10 +25,7 @@
 from django.shortcuts import redirect
 from django.shortcuts import render_to_response
 from django.contrib.auth.decorators import login_required
-<<<<<<< HEAD
-=======
-
->>>>>>> df8a95ae
+
 from glance.common import exception as glance_exception
 
 from django_openstack import api
@@ -46,13 +43,9 @@
         try:
             api.image_delete(request, image_id)
         except glance_exception.ClientConnectionError, e:
-<<<<<<< HEAD
-            messages.error(request, "Error connecting to glance: %s" % e.message)
-=======
             LOG.error("Error connecting to glance", exc_info=True)
             messages.error(request,
                            "Error connecting to glance: %s" % e.message)
->>>>>>> df8a95ae
         except glance_exception.Error, e:
             LOG.error('Error deleting image with id "%s"' % image_id,
                       exc_info=True)
@@ -68,13 +61,9 @@
         try:
             api.image_update(request, image_id, image_meta={'is_public': False})
         except glance_exception.ClientConnectionError, e:
-<<<<<<< HEAD
-            messages.error(request, "Error connecting to glance: %s" % e.message)
-=======
             LOG.error("Error connecting to glance", exc_info=True)
             messages.error(request,
                            "Error connecting to glance: %s" % e.message)
->>>>>>> df8a95ae
         except glance_exception.Error, e:
             LOG.error('Error updating image with id "%s"' % image_id,
                       exc_info=True)
@@ -109,10 +98,7 @@
         if not images:
             messages.info(request, "There are currently no images.")
     except glance_exception.ClientConnectionError, e:
-<<<<<<< HEAD
-=======
         LOG.error("Error connecting to glance", exc_info=True)
->>>>>>> df8a95ae
         messages.error(request, "Error connecting to glance: %s" % e.message)
     except glance_exception.Error, e:
         LOG.error("Error retrieving image list", exc_info=True)
@@ -130,10 +116,7 @@
     try:
         image = api.image_get(request, image_id)
     except glance_exception.ClientConnectionError, e:
-<<<<<<< HEAD
-=======
         LOG.error("Error connecting to glance", exc_info=True)
->>>>>>> df8a95ae
         messages.error(request, "Error connecting to glance: %s" % e.message)
     except glance_exception.Error, e:
         LOG.error('Error retrieving image with id "%s"' % image_id,
@@ -163,22 +146,13 @@
                 api.image_update(request, image_id, metadata)
                 messages.success(request, "Image was successfully updated.")
             except glance_exception.ClientConnectionError, e:
-<<<<<<< HEAD
-                messages.error(request, "Error connecting to glance: %s" % e.message)
-=======
                 LOG.error("Error connecting to glance", exc_info=True)
                 messages.error(request,
                                "Error connecting to glance: %s" % e.message)
->>>>>>> df8a95ae
             except glance_exception.Error, e:
                 LOG.error('Error updating image with id "%s"' % image_id,
                           exc_info=True)
                 messages.error(request, "Error updating image: %s" % e.message)
-<<<<<<< HEAD
-            return redirect("syspanel_images")
-        else:
-            messages.error(request, "Image could not be updated, please try agian.")
-=======
             except:
                 LOG.error('Unspecified Exception in image update',
                           exc_info=True)
@@ -190,7 +164,6 @@
                       exc_info=True)
             messages.error(request,
                            "Image could not be uploaded, please try agian.")
->>>>>>> df8a95ae
             form = UpdateImageForm(request.POST)
             return render_to_response('syspanel_image_update.html',{
                 'image': image,
@@ -214,8 +187,6 @@
             'image': image,
             'form': form,
         }, context_instance = template.RequestContext(request))
-<<<<<<< HEAD
-=======
 
 
 @login_required
@@ -260,5 +231,4 @@
         form = UploadImageForm()
         return render_to_response('django_nova_syspanel/images/image_upload.html',{
             'form': form,
-        }, context_instance = template.RequestContext(request))
->>>>>>> df8a95ae
+        }, context_instance = template.RequestContext(request))