--- conflicted
+++ resolved
@@ -29,11 +29,8 @@
 from django.contrib import messages
 from django.contrib.auth.decorators import login_required
 from django import shortcuts
-<<<<<<< HEAD
 from django.shortcuts import redirect, render_to_response
 from django.template.defaultfilters import slugify
-=======
->>>>>>> df8a95ae
 from django.utils.translation import ugettext as _
 
 from django_openstack import api
@@ -64,12 +61,8 @@
 
     def handle(self, request, data):
         try:
-<<<<<<< HEAD
+            LOG.info('Creating keypair "%s"' % data['name'])
             keypair = api.keypair_create(request, slugify(data['name']))
-=======
-            LOG.info('Creating keypair "%s"' % data['name'])
-            keypair = api.keypair_create(request, data['name'])
->>>>>>> df8a95ae
             response = http.HttpResponse(mimetype='application/binary')
             response['Content-Disposition'] = \
                 'attachment; filename=%s.pem' % \
