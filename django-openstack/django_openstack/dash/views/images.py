# vim: tabstop=4 shiftwidth=4 softtabstop=4

# Copyright 2010 United States Government as represented by the
# Administrator of the National Aeronautics and Space Administration.
# All Rights Reserved.
#
#    Licensed under the Apache License, Version 2.0 (the "License"); you may
#    not use this file except in compliance with the License. You may obtain
#    a copy of the License at
#
#         http://www.apache.org/licenses/LICENSE-2.0
#
#    Unless required by applicable law or agreed to in writing, software
#    distributed under the License is distributed on an "AS IS" BASIS, WITHOUT
#    WARRANTIES OR CONDITIONS OF ANY KIND, either express or implied. See the
#    License for the specific language governing permissions and limitations
#    under the License.

"""
Views for managing Nova images.
"""

import datetime
import logging
import re

from django import http
from django import template
from django.conf import settings
from django.contrib import messages
from django.contrib.auth.decorators import login_required
from django.shortcuts import redirect, render_to_response
from django.utils.translation import ugettext as _
from django import shortcuts

from django_openstack import api
from django_openstack import forms
from openstackx.api import exceptions as api_exceptions
from glance.common import exception as glance_exception


LOG = logging.getLogger('django_openstack.dash')

from django.core import validators
import re


def validate_even(value):
    if value % 2 != 0:
        raise ValidationError(u'%s is not an even number' % value)


class LaunchForm(forms.SelfHandlingForm):
    name = forms.CharField(max_length=80, label="Server Name")
    image_id = forms.CharField(widget=forms.HiddenInput())
    tenant_id = forms.CharField(widget=forms.HiddenInput())
    user_data = forms.CharField(widget=forms.Textarea,
                                label="User Data",
                                required=False)
    name = forms.CharField(max_length=80, label="Server Name")

    security_groups = forms.CharField(max_length=255, validators=[validators.RegexValidator(regex=re.compile(r'^[0-9A-Za-z,\.\-_]*$'))], required=False)

    # make the dropdown populate when the form is loaded not when django is
    # started
    def __init__(self, *args, **kwargs):
        super(LaunchForm, self).__init__(*args, **kwargs)
        flavorlist = kwargs.get('initial', {}).get('flavorlist', [])
        self.fields['flavor'] = forms.ChoiceField(
                choices=flavorlist,
                label="Flavor",
                help_text="Size of Image to launch")

        keynamelist = kwargs.get('initial', {}).get('keynamelist', [])
        self.fields['key_name'] = forms.ChoiceField(choices=keynamelist,
                label="Key Name",
                required=False,
                help_text="Which keypair to use for authentication")

        # setting self.fields.keyOrder seems to break validation,
        # so ordering fields manually
        field_list = (
            'name',
            'user_data',
            'security_groups',
            'flavor',
            'key_name')
        for field in field_list[::-1]:
            self.fields.insert(0, field, self.fields.pop(field))


    def handle(self, request, data):
        image_id = data['image_id']
        tenant_id = data['tenant_id']
        try:
            image = api.image_get(request, image_id)
            flavor = api.flavor_get(request, data['flavor'])
            api.server_create(request,
                              data['name'],
                              image,
                              flavor,
                              data.get('key_name'),
                              data.get('user_data'),
                              data.get('security_groups').split(','))

            messages.success(request, "Instance was successfully\
                                       launched.")
            return redirect('dash_instances', tenant_id)

        except api_exceptions.ApiException, e:
            messages.error(request,
                           'Unable to launch instance: %s' % e.message)


@login_required
def index(request, tenant_id):
    tenant = {}
    
    try:
        tenant = api.token_get_tenant(request, request.user.tenant)
    except api_exceptions.ApiException, e:
        messages.error(request, "Unable to retrienve tenant info\
                                 from keystone: %s" % e.message)

    all_images = []
    try:
        all_images = api.image_list_detailed(request)
        if not all_images:
            messages.info(request, "There are currently no images.")
    except GlanceClientConnectionError, e:
        messages.error(request, "Error connecting to glance: %s" % e.message)
    except glance_exception.Error, e:
        messages.error(request, "Error retrieving image list: %s" % e.message)

    images = []

    def convert_time(tstr):
        if tstr:
            return datetime.datetime.strptime(tstr, "%Y-%m-%dT%H:%M:%S.%f")
        else:
            return ''

    for im in all_images:
        im['created'] = convert_time(im['created_at'])
        im['updated'] = convert_time(im['updated_at'])
        if im['container_format'] not in ['aki', 'ari']:
            images.append(im)

    return render_to_response('dash_images.html', {
        'tenant': tenant,
        'images': images,
    }, context_instance=template.RequestContext(request))


@login_required
def launch(request, tenant_id, image_id):
    def flavorlist():
        try:
            fl = api.flavor_list(request)

            # TODO add vcpu count to flavors
            sel = [(f.id, '%s (%svcpu / %sGB Disk / %sMB Ram )' %
                   (f.name, f.vcpus, f.disk, f.ram)) for f in fl]
            return sorted(sel)
        except:
            return [(1, 'm1.tiny')]

    def keynamelist():
        try:
            fl = api.keypair_list(request)
            sel = [(f.key_name, f.key_name) for f in fl]
            return sel
        except:
            return []

<<<<<<< HEAD
    try:
        image = api.image_get(request, image_id)
    except Exception, e:
        messages.error(request, 'Unable to retrieve image %s: %s' %
                                 (image_id, e.message))
        return redirect('dash_instances', tenant_id)

    try:
        tenant = api.token_get_tenant(request, request.user.tenant)
    except api_exceptions.ApiException, e:
        messages.error(request, 'Unable to retrieve tenant %s: %s' %
                                 (request.user.tenant, e.message))
        return redirect('dash_instances', tenant_id)

=======
    image = api.image_get(request, image_id)
    tenant = api.token_get_tenant(request, request.user.tenant)
    quotas = api.tenant_quota_get(request, request.user.tenant)
    quotas.ram = int(quotas.ram)/100
>>>>>>> 4643f9bb
    form, handled = LaunchForm.maybe_handle(
            request, initial={'flavorlist': flavorlist(),
                              'keynamelist': keynamelist(),
                              'image_id': image_id,
                              'tenant_id': tenant_id})
    if handled:
        return handled

    return render_to_response('dash_launch.html', {
        'tenant': tenant,
        'image': image,
        'form': form,
        'quotas': quotas,
    }, context_instance=template.RequestContext(request))<|MERGE_RESOLUTION|>--- conflicted
+++ resolved
@@ -173,9 +173,12 @@
         except:
             return []
 
-<<<<<<< HEAD
     try:
         image = api.image_get(request, image_id)
+        tenant = api.token_get_tenant(request, request.user.tenant)
+        quotas = api.tenant_quota_get(request, request.user.tenant)
+        quotas.ram = int(quotas.ram)/100
+        
     except Exception, e:
         messages.error(request, 'Unable to retrieve image %s: %s' %
                                  (image_id, e.message))
@@ -188,12 +191,6 @@
                                  (request.user.tenant, e.message))
         return redirect('dash_instances', tenant_id)
 
-=======
-    image = api.image_get(request, image_id)
-    tenant = api.token_get_tenant(request, request.user.tenant)
-    quotas = api.tenant_quota_get(request, request.user.tenant)
-    quotas.ram = int(quotas.ram)/100
->>>>>>> 4643f9bb
     form, handled = LaunchForm.maybe_handle(
             request, initial={'flavorlist': flavorlist(),
                               'keynamelist': keynamelist(),
