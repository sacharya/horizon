--- conflicted
+++ resolved
@@ -315,13 +315,8 @@
             authurl=settings.SWIFT_AUTHURL)
 
 
-<<<<<<< HEAD
 def console_create(request, instance_id, kind='text'):
-    return extras_api(request).consoles.create(instance_id, kind)
-=======
-def console_create(request, instance_id, kind=None):
     return Console(extras_api(request).consoles.create(instance_id, kind))
->>>>>>> df8a95ae
 
 
 def flavor_create(request, name, memory, vcpu, disk, flavor_id):
@@ -377,18 +372,10 @@
     return [KeyPair(key) for key in extras_api(request).keypairs.list()]
 
 
-<<<<<<< HEAD
-def server_create(request, name, image, flavor,
-                           key_name, user_data, security_groups):
-    return extras_api(request).servers.create(
-            name, image, flavor, None, None, None,
-            key_name, user_data, security_groups)
-=======
 def server_create(request, name, image, flavor, user_data, key_name):
     return Server(extras_api(request).servers.create(
             name, image, flavor, user_data=user_data, key_name=key_name),
             request)
->>>>>>> df8a95ae
 
 
 def server_delete(request, instance):
@@ -396,11 +383,7 @@
 
 
 def server_get(request, instance_id):
-<<<<<<< HEAD
-    return extras_api(request).servers.get(instance_id)
-=======
     return Server(compute_api(request).servers.get(instance_id), request)
->>>>>>> df8a95ae
 
 
 @check_openstackx
@@ -509,15 +492,9 @@
     return [Usage(u) for u in extras_api(request).usage.list(start, end)]
 
 
-<<<<<<< HEAD
 def user_create(request, user_id, email, password, tenant_id, enabled):
-    return account_api(request).users.create(
-            user_id, email, password, tenant_id, enabled)
-=======
-def user_create(request, user_id, email, password, tenant_id):
     return User(account_api(request).users.create(
-            user_id, email, password, tenant_id))
->>>>>>> df8a95ae
+            user_id, email, password, tenant_id, enabled))
 
 
 def user_delete(request, user_id):
