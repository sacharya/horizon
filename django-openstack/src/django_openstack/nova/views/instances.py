--- conflicted
+++ resolved
@@ -221,12 +221,9 @@
                           (instance_id, project_id, e.message))
             except exceptions.NovaUnauthorizedError, e:
                 messages.error(request, 'Permission Denied')
-<<<<<<< HEAD
                 LOG.error('User "%s" denied permission to update instance'
                           ' "%s" on project "%s"' %
                           (str(request.user), instance_id, project_id))
-=======
->>>>>>> 6c991f43
             else:
                 messages.success(request,
                                  'Instance %s has been updated.' % instance_id)
