--- conflicted
+++ resolved
@@ -224,12 +224,9 @@
         if role == "netadmin":
             nova.remove_user_role(username, "netadmin", project)
 
-<<<<<<< HEAD
     LOG.info('Removed roles "%s" from user "%s" on project "%s"' %
                 (",".join(roles), username, project))
 
-=======
->>>>>>> 6c991f43
 
 def remove_global_roles(username):
     nova = get_nova_admin_connection()
@@ -397,15 +394,8 @@
             'role': roles,
         })
 
-<<<<<<< HEAD
-    return render_to_response('admin/django_openstack/nova/project/global_edit_user.html', {
-        'form' : form,
-        'user' : modeluser,
-    }, context_instance = template.RequestContext(request))
-=======
     return render_to_response(
         'admin/django_openstack/nova/project/global_edit_user.html',
         {'form': form,
          'user': modeluser},
-        context_instance=template.RequestContext(request))
->>>>>>> 6c991f43
+        context_instance=template.RequestContext(request))