--- conflicted
+++ resolved
@@ -47,7 +47,6 @@
         'keypairs': keypairs,
         'download_key': download_key
     }, context_instance=template.RequestContext(request))
-
 
 
 @login_required
@@ -109,11 +108,8 @@
         except exceptions.NovaApiError, e:
             messages.error(request,
                            'Unable to delete key: %s' % e.message)
-<<<<<<< HEAD
             LOG.error('Unable to delete key "%s".  Exception: "%s"' %
                       (key_name, e.message_))
-=======
->>>>>>> 6c991f43
         else:
             messages.success(request,
                              'Key %s has been successfully deleted.' % \
