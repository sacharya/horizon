# Copyright 2012 United States Government as represented by the
# Administrator of the National Aeronautics and Space Administration.
# All Rights Reserved.
#
# Copyright 2012 Nebula, Inc.
#
#    Licensed under the Apache License, Version 2.0 (the "License"); you may
#    not use this file except in compliance with the License. You may obtain
#    a copy of the License at
#
#         http://www.apache.org/licenses/LICENSE-2.0
#
#    Unless required by applicable law or agreed to in writing, software
#    distributed under the License is distributed on an "AS IS" BASIS, WITHOUT
#    WARRANTIES OR CONDITIONS OF ANY KIND, either express or implied. See the
#    License for the specific language governing permissions and limitations
#    under the License.

import django
from django.conf import settings
from django.core.urlresolvers import reverse
from django.forms import widgets
from django import http

from mox import IsA  # noqa

from openstack_dashboard import api
from openstack_dashboard.api import cinder
from openstack_dashboard.dashboards.project.volumes \
    .volumes import tables
from openstack_dashboard.test import helpers as test
from openstack_dashboard.usage import quotas


VOLUME_INDEX_URL = reverse('horizon:project:volumes:index')
VOLUME_VOLUMES_TAB_URL = reverse('horizon:project:volumes:volumes_tab')


class VolumeViewTests(test.TestCase):
    @test.create_stubs({cinder: ('volume_create',
                                 'volume_snapshot_list',
                                 'volume_type_list',
                                 'volume_list',
                                 'availability_zone_list',
                                 'extension_supported'),
                        api.glance: ('image_list_detailed',),
                        quotas: ('tenant_limit_usages',)})
    def test_create_volume(self):
        volume = self.cinder_volumes.first()
        volume_type = self.volume_types.first()
        az = self.cinder_availability_zones.first().zoneName
        usage_limit = {'maxTotalVolumeGigabytes': 250,
                       'gigabytesUsed': 20,
                       'volumesUsed': len(self.cinder_volumes.list()),
                       'maxTotalVolumes': 6}
        formData = {'name': u'A Volume I Am Making',
                    'description': u'This is a volume I am making for a test.',
                    'method': u'CreateForm',
                    'type': volume_type.name,
                    'size': 50,
                    'snapshot_source': '',
                    'availability_zone': az}

        cinder.volume_type_list(IsA(http.HttpRequest)).\
                                AndReturn(self.volume_types.list())
        quotas.tenant_limit_usages(IsA(http.HttpRequest)).\
                                AndReturn(usage_limit)
        cinder.volume_snapshot_list(IsA(http.HttpRequest)).\
            AndReturn(self.cinder_volume_snapshots.list())
        api.glance.image_list_detailed(IsA(http.HttpRequest),
                                       filters={'is_public': True,
                                                'status': 'active'}) \
                  .AndReturn([self.images.list(), False])
        api.glance.image_list_detailed(IsA(http.HttpRequest),
                            filters={'property-owner_id': self.tenant.id,
                                     'status': 'active'}) \
                  .AndReturn([[], False])
        cinder.availability_zone_list(IsA(http.HttpRequest)).AndReturn(
            self.cinder_availability_zones.list())

        cinder.extension_supported(IsA(http.HttpRequest), 'AvailabilityZones')\
            .AndReturn(True)
        cinder.volume_list(IsA(
            http.HttpRequest)).AndReturn(self.cinder_volumes.list())

        cinder.volume_create(IsA(http.HttpRequest),
                             formData['size'],
                             formData['name'],
                             formData['description'],
                             formData['type'],
                             metadata={},
                             snapshot_id=None,
                             image_id=None,
                             availability_zone=formData['availability_zone'],
                             source_volid=None)\
            .AndReturn(volume)

        self.mox.ReplayAll()

        url = reverse('horizon:project:volumes:volumes:create')
        res = self.client.post(url, formData)

        redirect_url = VOLUME_VOLUMES_TAB_URL
        self.assertRedirectsNoFollow(res, redirect_url)

    @test.create_stubs({cinder: ('volume_create',
                                 'volume_snapshot_list',
                                 'volume_type_list',
                                 'volume_list',
                                 'availability_zone_list',
                                 'extension_supported'),
                        api.glance: ('image_list_detailed',),
                        quotas: ('tenant_limit_usages',)})
    def test_create_volume_dropdown(self):
        volume = self.cinder_volumes.first()
        usage_limit = {'maxTotalVolumeGigabytes': 250,
                       'gigabytesUsed': 20,
                       'volumesUsed': len(self.cinder_volumes.list()),
                       'maxTotalVolumes': 6}
        formData = {'name': u'A Volume I Am Making',
                    'description': u'This is a volume I am making for a test.',
                    'method': u'CreateForm',
                    'size': 50,
                    'type': '',
                    'volume_source_type': 'no_source_type',
                    'snapshot_source': self.cinder_volume_snapshots.first().id,
                    'image_source': self.images.first().id}

        cinder.volume_type_list(IsA(http.HttpRequest)).\
                                AndReturn(self.volume_types.list())
        cinder.volume_snapshot_list(IsA(http.HttpRequest)).\
                                 AndReturn(self.cinder_volume_snapshots.list())
        api.glance.image_list_detailed(IsA(http.HttpRequest),
                                       filters={'is_public': True,
                                                'status': 'active'}) \
                  .AndReturn([self.images.list(), False])
        api.glance.image_list_detailed(IsA(http.HttpRequest),
                            filters={'property-owner_id': self.tenant.id,
                                     'status': 'active'}) \
                  .AndReturn([[], False])
        cinder.volume_list(IsA(
            http.HttpRequest)).AndReturn(self.cinder_volumes.list())
        quotas.tenant_limit_usages(IsA(http.HttpRequest)).\
                                AndReturn(usage_limit)

        cinder.extension_supported(IsA(http.HttpRequest), 'AvailabilityZones')\
            .AndReturn(True)
        cinder.availability_zone_list(IsA(http.HttpRequest)).AndReturn(
            self.cinder_availability_zones.list())

        cinder.volume_create(IsA(http.HttpRequest),
                             formData['size'],
                             formData['name'],
                             formData['description'],
                             '',
                             metadata={},
                             snapshot_id=None,
                             image_id=None,
                             availability_zone=None,
                             source_volid=None).AndReturn(volume)

        self.mox.ReplayAll()

        url = reverse('horizon:project:volumes:volumes:create')
        res = self.client.post(url, formData)

        redirect_url = VOLUME_VOLUMES_TAB_URL
        self.assertRedirectsNoFollow(res, redirect_url)

    @test.create_stubs({cinder: ('volume_create',
                                 'volume_snapshot_get',
                                 'volume_get',
                                 'volume_type_list'),
                        quotas: ('tenant_limit_usages',)})
    def test_create_volume_from_snapshot(self):
        volume = self.cinder_volumes.first()
        usage_limit = {'maxTotalVolumeGigabytes': 250,
                       'gigabytesUsed': 20,
                       'volumesUsed': len(self.cinder_volumes.list()),
                       'maxTotalVolumes': 6}
        snapshot = self.cinder_volume_snapshots.first()
        formData = {'name': u'A Volume I Am Making',
                    'description': u'This is a volume I am making for a test.',
                    'method': u'CreateForm',
                    'size': 50,
                    'type': '',
                    'snapshot_source': snapshot.id}

        cinder.volume_type_list(IsA(http.HttpRequest)).\
                                AndReturn(self.volume_types.list())
        quotas.tenant_limit_usages(IsA(http.HttpRequest)).\
                                AndReturn(usage_limit)
        cinder.volume_snapshot_get(IsA(http.HttpRequest),
                                   str(snapshot.id)).AndReturn(snapshot)
        cinder.volume_get(IsA(http.HttpRequest), snapshot.volume_id).\
                          AndReturn(self.cinder_volumes.first())

        cinder.volume_create(IsA(http.HttpRequest),
                             formData['size'],
                             formData['name'],
                             formData['description'],
                             '',
                             metadata={},
                             snapshot_id=snapshot.id,
                             image_id=None,
                             availability_zone=None,
                             source_volid=None).AndReturn(volume)
        self.mox.ReplayAll()

        # get snapshot from url
        url = reverse('horizon:project:volumes:volumes:create')
        res = self.client.post("?".join([url,
                                         "snapshot_id=" + str(snapshot.id)]),
                               formData)

        redirect_url = VOLUME_VOLUMES_TAB_URL
        self.assertRedirectsNoFollow(res, redirect_url)

    @test.create_stubs({cinder: ('volume_create',
                                 'volume_get',
                                 'volume_list',
                                 'volume_type_list',
                                 'availability_zone_list',
                                 'volume_snapshot_get',
                                 'volume_snapshot_list',
                                 'extension_supported'),
                        api.glance: ('image_list_detailed',),
                        quotas: ('tenant_limit_usages',)})
    def test_create_volume_from_volume(self):
        volume = self.cinder_volumes.first()
        usage_limit = {'maxTotalVolumeGigabytes': 250,
                       'gigabytesUsed': 20,
                       'volumesUsed': len(self.cinder_volumes.list()),
                       'maxTotalVolumes': 6}

        formData = {'name': u'A copy of a volume',
                    'description': u'This is a volume I am making for a test.',
                    'method': u'CreateForm',
                    'size': 50,
                    'type': '',
                    'volume_source_type': 'volume_source',
                    'volume_source': volume.id}

        cinder.volume_list(IsA(http.HttpRequest)).\
                AndReturn(self.cinder_volumes.list())
        cinder.volume_type_list(IsA(http.HttpRequest)).\
                AndReturn(self.volume_types.list())
        cinder.volume_snapshot_list(IsA(http.HttpRequest)).\
                AndReturn(self.cinder_volume_snapshots.list())
        quotas.tenant_limit_usages(IsA(http.HttpRequest)).\
                AndReturn(usage_limit)

        cinder.volume_get(IsA(http.HttpRequest),
                          volume.id).AndReturn(self.cinder_volumes.first())
        cinder.extension_supported(IsA(http.HttpRequest),
                                   'AvailabilityZones').AndReturn(True)
        cinder.availability_zone_list(IsA(http.HttpRequest)).AndReturn(
            self.cinder_availability_zones.list())
        api.glance.image_list_detailed(IsA(http.HttpRequest),
                                       filters={'is_public': True,
                                                'status': 'active'}) \
                  .AndReturn([self.images.list(), False])
        api.glance.image_list_detailed(IsA(http.HttpRequest),
                            filters={'property-owner_id': self.tenant.id,
                                     'status': 'active'}) \
                  .AndReturn([[], False])

        cinder.volume_create(IsA(http.HttpRequest),
                             formData['size'],
                             formData['name'],
                             formData['description'],
                             '',
                             metadata={},
                             snapshot_id=None,
                             image_id=None,
                             availability_zone=None,
                             source_volid=volume.id).AndReturn(volume)
        self.mox.ReplayAll()

        url = reverse('horizon:project:volumes:volumes:create')
        redirect_url = VOLUME_VOLUMES_TAB_URL
        res = self.client.post(url, formData)
        self.assertNoFormErrors(res)
        self.assertMessageCount(info=1)
        self.assertRedirectsNoFollow(res, redirect_url)

    @test.create_stubs({cinder: ('volume_create',
                                 'volume_snapshot_list',
                                 'volume_snapshot_get',
                                 'volume_get',
                                 'volume_list',
                                 'volume_type_list',
                                 'availability_zone_list',
                                 'extension_supported'),
                        api.glance: ('image_list_detailed',),
                        quotas: ('tenant_limit_usages',)})
    def test_create_volume_from_snapshot_dropdown(self):
        volume = self.cinder_volumes.first()
        usage_limit = {'maxTotalVolumeGigabytes': 250,
                       'gigabytesUsed': 20,
                       'volumesUsed': len(self.cinder_volumes.list()),
                       'maxTotalVolumes': 6}
        snapshot = self.cinder_volume_snapshots.first()
        formData = {'name': u'A Volume I Am Making',
                    'description': u'This is a volume I am making for a test.',
                    'method': u'CreateForm',
                    'size': 50,
                    'type': '',
                    'volume_source_type': 'snapshot_source',
                    'snapshot_source': snapshot.id}

        cinder.volume_type_list(IsA(http.HttpRequest)).\
                                AndReturn(self.volume_types.list())
        cinder.volume_snapshot_list(IsA(http.HttpRequest)).\
                                 AndReturn(self.cinder_volume_snapshots.list())
        api.glance.image_list_detailed(IsA(http.HttpRequest),
                                       filters={'is_public': True,
                                                'status': 'active'}) \
                  .AndReturn([self.images.list(), False])
        api.glance.image_list_detailed(IsA(http.HttpRequest),
                            filters={'property-owner_id': self.tenant.id,
                                     'status': 'active'}) \
                  .AndReturn([[], False])
        cinder.volume_list(IsA(
            http.HttpRequest)).AndReturn(self.cinder_volumes.list())
        quotas.tenant_limit_usages(IsA(http.HttpRequest)).\
                                AndReturn(usage_limit)
        cinder.volume_snapshot_get(IsA(http.HttpRequest),
                                   str(snapshot.id)).AndReturn(snapshot)

        cinder.extension_supported(IsA(http.HttpRequest), 'AvailabilityZones')\
            .AndReturn(True)
        cinder.availability_zone_list(IsA(http.HttpRequest)).AndReturn(
            self.cinder_availability_zones.list())

        cinder.volume_create(IsA(http.HttpRequest),
                             formData['size'],
                             formData['name'],
                             formData['description'],
                             '',
                             metadata={},
                             snapshot_id=snapshot.id,
                             image_id=None,
                             availability_zone=None,
                             source_volid=None).AndReturn(volume)

        self.mox.ReplayAll()

        # get snapshot from dropdown list
        url = reverse('horizon:project:volumes:volumes:create')
        res = self.client.post(url, formData)

        redirect_url = VOLUME_VOLUMES_TAB_URL
        self.assertRedirectsNoFollow(res, redirect_url)

    @test.create_stubs({cinder: ('volume_snapshot_get',
                                 'volume_type_list',
                                 'volume_get'),
                        api.glance: ('image_list_detailed',),
                        quotas: ('tenant_limit_usages',)})
    def test_create_volume_from_snapshot_invalid_size(self):
        usage_limit = {'maxTotalVolumeGigabytes': 100,
                       'gigabytesUsed': 20,
                       'volumesUsed': len(self.cinder_volumes.list()),
                       'maxTotalVolumes': 6}
        snapshot = self.cinder_volume_snapshots.first()
        formData = {'name': u'A Volume I Am Making',
                    'description': u'This is a volume I am making for a test.',
                    'method': u'CreateForm',
                    'size': 20, 'snapshot_source': snapshot.id}

        cinder.volume_type_list(IsA(http.HttpRequest)).\
                                AndReturn(self.volume_types.list())
        quotas.tenant_limit_usages(IsA(http.HttpRequest)).\
                                AndReturn(usage_limit)
        cinder.volume_snapshot_get(IsA(http.HttpRequest),
                                   str(snapshot.id)).AndReturn(snapshot)
        cinder.volume_get(IsA(http.HttpRequest), snapshot.volume_id).\
                          AndReturn(self.cinder_volumes.first())

        quotas.tenant_limit_usages(IsA(http.HttpRequest)).\
                                AndReturn(usage_limit)

        self.mox.ReplayAll()

        url = reverse('horizon:project:volumes:volumes:create')
        res = self.client.post("?".join([url,
                                         "snapshot_id=" + str(snapshot.id)]),
                               formData, follow=True)
        self.assertEqual(res.redirect_chain, [])
        self.assertFormError(res, 'form', None,
                             "The volume size cannot be less than the "
                             "snapshot size (40GB)")

    @test.create_stubs({cinder: ('volume_create',
                                 'volume_type_list',
                                 'availability_zone_list',
                                 'extension_supported'),
                        api.glance: ('image_get',),
                        quotas: ('tenant_limit_usages',)})
    def test_create_volume_from_image(self):
        volume = self.cinder_volumes.first()
        usage_limit = {'maxTotalVolumeGigabytes': 200,
                       'gigabytesUsed': 20,
                       'volumesUsed': len(self.cinder_volumes.list()),
                       'maxTotalVolumes': 6}
        image = self.images.first()
        formData = {'name': u'A Volume I Am Making',
                    'description': u'This is a volume I am making for a test.',
                    'method': u'CreateForm',
                    'size': 40,
                    'type': '',
                    'image_source': image.id}

        cinder.volume_type_list(IsA(http.HttpRequest)).\
                                AndReturn(self.volume_types.list())
        quotas.tenant_limit_usages(IsA(http.HttpRequest)).\
                                AndReturn(usage_limit)
        api.glance.image_get(IsA(http.HttpRequest),
                             str(image.id)).AndReturn(image)

        cinder.extension_supported(IsA(http.HttpRequest), 'AvailabilityZones')\
            .AndReturn(True)
        cinder.availability_zone_list(IsA(http.HttpRequest)).AndReturn(
            self.cinder_availability_zones.list())

        cinder.volume_create(IsA(http.HttpRequest),
                             formData['size'],
                             formData['name'],
                             formData['description'],
                             '',
                             metadata={},
                             snapshot_id=None,
                             image_id=image.id,
                             availability_zone=None,
                             source_volid=None).AndReturn(volume)

        self.mox.ReplayAll()

        # get image from url
        url = reverse('horizon:project:volumes:volumes:create')
        res = self.client.post("?".join([url,
                                         "image_id=" + str(image.id)]),
                               formData)

        redirect_url = VOLUME_VOLUMES_TAB_URL
        self.assertRedirectsNoFollow(res, redirect_url)

    @test.create_stubs({cinder: ('volume_create',
                                 'volume_type_list',
                                 'volume_list',
                                 'volume_snapshot_list',
                                 'availability_zone_list',
                                 'extension_supported'),
                        api.glance: ('image_get',
                                     'image_list_detailed'),
                        quotas: ('tenant_limit_usages',)})
    def test_create_volume_from_image_dropdown(self):
        volume = self.cinder_volumes.first()
        usage_limit = {'maxTotalVolumeGigabytes': 200,
                       'gigabytesUsed': 20,
                       'volumesUsed': len(self.cinder_volumes.list()),
                       'maxTotalVolumes': 6}
        image = self.images.first()
        formData = {'name': u'A Volume I Am Making',
                    'description': u'This is a volume I am making for a test.',
                    'method': u'CreateForm',
                    'size': 30,
                    'type': '',
                    'volume_source_type': 'image_source',
                    'snapshot_source': self.cinder_volume_snapshots.first().id,
                    'image_source': image.id}

        cinder.volume_type_list(IsA(http.HttpRequest)).\
                                AndReturn(self.volume_types.list())
        cinder.volume_snapshot_list(IsA(http.HttpRequest)).\
                                 AndReturn(self.cinder_volume_snapshots.list())
        api.glance.image_list_detailed(IsA(http.HttpRequest),
                                       filters={'is_public': True,
                                                'status': 'active'}) \
                  .AndReturn([self.images.list(), False])
        api.glance.image_list_detailed(IsA(http.HttpRequest),
                            filters={'property-owner_id': self.tenant.id,
                                     'status': 'active'}) \
                  .AndReturn([[], False])
        cinder.volume_list(IsA(
            http.HttpRequest)).AndReturn(self.cinder_volumes.list())
        quotas.tenant_limit_usages(IsA(http.HttpRequest)) \
                  .AndReturn(usage_limit)
        api.glance.image_get(IsA(http.HttpRequest),
                             str(image.id)).AndReturn(image)

        cinder.extension_supported(IsA(http.HttpRequest), 'AvailabilityZones')\
            .AndReturn(True)
        cinder.availability_zone_list(IsA(http.HttpRequest)).AndReturn(
            self.cinder_availability_zones.list())

        cinder.volume_create(IsA(http.HttpRequest),
                             formData['size'],
                             formData['name'],
                             formData['description'],
                             '',
                             metadata={},
                             snapshot_id=None,
                             image_id=image.id,
                             availability_zone=None,
                             source_volid=None).AndReturn(volume)

        self.mox.ReplayAll()

        # get image from dropdown list
        url = reverse('horizon:project:volumes:volumes:create')
        res = self.client.post(url, formData)

        redirect_url = VOLUME_VOLUMES_TAB_URL
        self.assertRedirectsNoFollow(res, redirect_url)

    @test.create_stubs({cinder: ('volume_type_list',
                                 'availability_zone_list',
                                 'extension_supported'),
                        api.glance: ('image_get',
                                     'image_list_detailed'),
                        quotas: ('tenant_limit_usages',)})
    def test_create_volume_from_image_under_image_size(self):
        usage_limit = {'maxTotalVolumeGigabytes': 100,
                       'gigabytesUsed': 20,
                       'volumesUsed': len(self.cinder_volumes.list()),
                       'maxTotalVolumes': 6}
        image = self.images.first()
        formData = {'name': u'A Volume I Am Making',
                    'description': u'This is a volume I am making for a test.',
                    'method': u'CreateForm',
                    'size': 1, 'image_source': image.id}

        cinder.volume_type_list(IsA(http.HttpRequest)).\
                                AndReturn(self.volume_types.list())
        quotas.tenant_limit_usages(IsA(http.HttpRequest)).\
                                AndReturn(usage_limit)
        api.glance.image_get(IsA(http.HttpRequest),
                             str(image.id)).AndReturn(image)
        cinder.extension_supported(IsA(http.HttpRequest), 'AvailabilityZones')\
            .AndReturn(True)
        cinder.availability_zone_list(IsA(http.HttpRequest)).AndReturn(
            self.cinder_availability_zones.list())
        quotas.tenant_limit_usages(IsA(http.HttpRequest)).\
                                AndReturn(usage_limit)

        self.mox.ReplayAll()

        url = reverse('horizon:project:volumes:volumes:create')
        res = self.client.post("?".join([url,
                                         "image_id=" + str(image.id)]),
                               formData, follow=True)
        self.assertEqual(res.redirect_chain, [])

        # in django 1.6 filesizeformat replaces all spaces with
        # non-breaking space characters
        if django.VERSION >= (1, 6):
            msg = (u"The volume size cannot be less than the "
                   u"image size (20.0\xa0GB)")
        else:
            msg = (u"The volume size cannot be less than the "
                   u"image size (20.0 GB)")

        self.assertFormError(res, 'form', None, msg)

    @test.create_stubs({cinder: ('volume_type_list',
                                 'availability_zone_list',
                                 'extension_supported'),
                        api.glance: ('image_get',
                                     'image_list_detailed'),
                        quotas: ('tenant_limit_usages',)})
    def test_create_volume_from_image_under_image_min_disk_size(self):
        usage_limit = {'maxTotalVolumeGigabytes': 100,
                       'gigabytesUsed': 20,
                       'volumesUsed': len(self.cinder_volumes.list()),
                       'maxTotalVolumes': 6}
        image = self.images.get(name="protected_images")
        image.min_disk = 30
        formData = {'name': u'A Volume I Am Making',
                    'description': u'This is a volume I am making for a test.',
                    'method': u'CreateForm',
                    'size': 5, 'image_source': image.id}

        cinder.volume_type_list(IsA(http.HttpRequest)).\
                                AndReturn(self.volume_types.list())
        quotas.tenant_limit_usages(IsA(http.HttpRequest)).\
                                AndReturn(usage_limit)
        api.glance.image_get(IsA(http.HttpRequest),
                             str(image.id)).AndReturn(image)
        cinder.extension_supported(IsA(http.HttpRequest), 'AvailabilityZones')\
            .AndReturn(True)
        cinder.availability_zone_list(IsA(http.HttpRequest)).AndReturn(
            self.cinder_availability_zones.list())
        quotas.tenant_limit_usages(IsA(http.HttpRequest)).\
                                AndReturn(usage_limit)

        self.mox.ReplayAll()

        url = reverse('horizon:project:volumes:volumes:create')
        res = self.client.post("?".join([url,
                                         "image_id=" + str(image.id)]),
                               formData, follow=True)
        self.assertEqual(res.redirect_chain, [])
        self.assertFormError(res, 'form', None,
                             "The volume size cannot be less than the "
                             "image minimum disk size (30GB)")

    @test.create_stubs({cinder: ('volume_snapshot_list',
                                 'volume_type_list',
                                 'volume_list',
                                 'availability_zone_list',
                                 'extension_supported'),
                        api.glance: ('image_list_detailed',),
                        quotas: ('tenant_limit_usages',)})
    def test_create_volume_gb_used_over_alloted_quota(self):
        usage_limit = {'maxTotalVolumeGigabytes': 100,
                       'gigabytesUsed': 80,
                       'volumesUsed': len(self.cinder_volumes.list()),
                       'maxTotalVolumes': 6}
        formData = {'name': u'This Volume Is Huge!',
                    'description': u'This is a volume that is just too big!',
                    'method': u'CreateForm',
                    'size': 5000}

        cinder.volume_type_list(IsA(http.HttpRequest)).\
                                AndReturn(self.volume_types.list())
        quotas.tenant_limit_usages(IsA(http.HttpRequest)).\
                                AndReturn(usage_limit)
        cinder.volume_snapshot_list(IsA(http.HttpRequest)).\
            AndReturn(self.cinder_volume_snapshots.list())
        api.glance.image_list_detailed(IsA(http.HttpRequest),
                                       filters={'is_public': True,
                                                'status': 'active'}) \
                  .AndReturn([self.images.list(), False])
        api.glance.image_list_detailed(IsA(http.HttpRequest),
                            filters={'property-owner_id': self.tenant.id,
                                     'status': 'active'}) \
                  .AndReturn([[], False])
        cinder.volume_list(IsA(
            http.HttpRequest)).AndReturn(self.cinder_volumes.list())
        cinder.extension_supported(IsA(http.HttpRequest), 'AvailabilityZones')\
            .AndReturn(True)
        cinder.availability_zone_list(IsA(http.HttpRequest)).AndReturn(
            self.cinder_availability_zones.list())
        quotas.tenant_limit_usages(IsA(http.HttpRequest)).\
                                AndReturn(usage_limit)

        self.mox.ReplayAll()

        url = reverse('horizon:project:volumes:volumes:create')
        res = self.client.post(url, formData)

        expected_error = [u'A volume of 5000GB cannot be created as you only'
                          ' have 20GB of your quota available.']
        self.assertEqual(res.context['form'].errors['__all__'], expected_error)

    @test.create_stubs({cinder: ('volume_snapshot_list',
                                 'volume_type_list',
                                 'volume_list',
                                 'availability_zone_list',
                                 'extension_supported'),
                        api.glance: ('image_list_detailed',),
                        quotas: ('tenant_limit_usages',)})
    def test_create_volume_number_over_alloted_quota(self):
        usage_limit = {'maxTotalVolumeGigabytes': 100,
                       'gigabytesUsed': 20,
                       'volumesUsed': len(self.cinder_volumes.list()),
                       'maxTotalVolumes': len(self.cinder_volumes.list())}
        formData = {'name': u'Too Many...',
                    'description': u'We have no volumes left!',
                    'method': u'CreateForm',
                    'size': 10}

        cinder.volume_type_list(IsA(http.HttpRequest)).\
                                AndReturn(self.volume_types.list())
        quotas.tenant_limit_usages(IsA(http.HttpRequest)).\
                                AndReturn(usage_limit)
        cinder.volume_snapshot_list(IsA(http.HttpRequest)).\
            AndReturn(self.cinder_volume_snapshots.list())
        api.glance.image_list_detailed(IsA(http.HttpRequest),
                                       filters={'is_public': True,
                                                'status': 'active'}) \
                  .AndReturn([self.images.list(), False])
        api.glance.image_list_detailed(IsA(http.HttpRequest),
                            filters={'property-owner_id': self.tenant.id,
                                     'status': 'active'}) \
                  .AndReturn([[], False])
        cinder.volume_list(IsA(
            http.HttpRequest)).AndReturn(self.cinder_volumes.list())
        cinder.extension_supported(IsA(http.HttpRequest), 'AvailabilityZones')\
            .AndReturn(True)
        cinder.availability_zone_list(IsA(http.HttpRequest)).AndReturn(
            self.cinder_availability_zones.list())
        quotas.tenant_limit_usages(IsA(http.HttpRequest)).\
                                AndReturn(usage_limit)

        self.mox.ReplayAll()

        url = reverse('horizon:project:volumes:volumes:create')
        res = self.client.post(url, formData)

        expected_error = [u'You are already using all of your available'
                          ' volumes.']
        self.assertEqual(res.context['form'].errors['__all__'], expected_error)

    @test.create_stubs({cinder: ('volume_list',
                                 'volume_snapshot_list',
                                 'volume_delete',),
                        api.nova: ('server_list',),
                        quotas: ('tenant_quota_usages',)})
    def test_delete_volume(self):
        volumes = self.cinder_volumes.list()
        volume = self.cinder_volumes.first()
        formData = {'action':
                    'volumes__delete__%s' % volume.id}

        cinder.volume_list(IsA(http.HttpRequest), search_opts=None).\
            AndReturn(volumes)
        cinder.volume_delete(IsA(http.HttpRequest), volume.id)
        api.nova.server_list(IsA(http.HttpRequest), search_opts=None).\
            AndReturn([self.servers.list(), False])
        cinder.volume_snapshot_list(IsA(http.HttpRequest)).\
            AndReturn(self.cinder_volume_snapshots.list())
        cinder.volume_list(IsA(http.HttpRequest), search_opts=None).\
            AndReturn(volumes)
        api.nova.server_list(IsA(http.HttpRequest), search_opts=None).\
            AndReturn([self.servers.list(), False])
        cinder.volume_list(IsA(http.HttpRequest)).AndReturn(volumes)
        quotas.tenant_quota_usages(IsA(http.HttpRequest)).MultipleTimes().\
            AndReturn(self.quota_usages.first())

        self.mox.ReplayAll()

        url = VOLUME_INDEX_URL
        res = self.client.post(url, formData, follow=True)
        self.assertIn("Scheduled deletion of Volume: Volume name",
                      [m.message for m in res.context['messages']])

    @test.create_stubs({cinder: ('volume_list',
                                 'volume_snapshot_list',
                                 'volume_delete',),
                        api.nova: ('server_list',),
                        quotas: ('tenant_quota_usages',)})
    def test_delete_volume_error_existing_snapshot(self):
        volume = self.cinder_volumes.first()
        volumes = self.cinder_volumes.list()
        formData = {'action':
                    'volumes__delete__%s' % volume.id}
        exc = self.exceptions.cinder.__class__(400,
                                               "error: dependent snapshots")

        cinder.volume_list(IsA(http.HttpRequest), search_opts=None).\
                           AndReturn(volumes)
        cinder.volume_delete(IsA(http.HttpRequest), volume.id).\
                             AndRaise(exc)
        api.nova.server_list(IsA(http.HttpRequest), search_opts=None).\
                             AndReturn([self.servers.list(), False])
        cinder.volume_list(IsA(http.HttpRequest), search_opts=None).\
                           AndReturn(volumes)
        api.nova.server_list(IsA(http.HttpRequest), search_opts=None).\
                             AndReturn([self.servers.list(), False])
        cinder.volume_snapshot_list(IsA(http.HttpRequest))\
              .AndReturn(self.cinder_volume_snapshots.list())
        cinder.volume_list(IsA(http.HttpRequest)).AndReturn(volumes)
        quotas.tenant_quota_usages(IsA(http.HttpRequest)).MultipleTimes().\
                                   AndReturn(self.quota_usages.first())

        self.mox.ReplayAll()

        url = VOLUME_INDEX_URL
        res = self.client.post(url, formData, follow=True)
        self.assertEqual(list(res.context['messages'])[0].message,
                         u'Unable to delete volume "%s". '
                         u'One or more snapshots depend on it.' %
                         volume.name)

    @test.create_stubs({cinder: ('volume_get',), api.nova: ('server_list',)})
    def test_edit_attachments(self):
        PREV = settings.OPENSTACK_HYPERVISOR_FEATURES['can_set_mount_point']
        settings.OPENSTACK_HYPERVISOR_FEATURES['can_set_mount_point'] = True

        volume = self.cinder_volumes.first()
        servers = [s for s in self.servers.list()
                   if s.tenant_id == self.request.user.tenant_id]
        volume.attachments = [{'id': volume.id,
                               'volume_id': volume.id,
                               'volume_name': volume.name,
                               'instance': servers[0],
                               'device': '/dev/vdb',
                               'server_id': servers[0].id}]

        cinder.volume_get(IsA(http.HttpRequest), volume.id).AndReturn(volume)
        api.nova.server_list(IsA(http.HttpRequest)).AndReturn([servers, False])
        self.mox.ReplayAll()

        url = reverse('horizon:project:volumes:volumes:attach',
                      args=[volume.id])
        res = self.client.get(url)
        msg = 'Volume %s on instance %s' % (volume.name, servers[0].name)
        self.assertContains(res, msg)
        # Asserting length of 2 accounts for the one instance option,
        # and the one 'Choose Instance' option.
        form = res.context['form']
        self.assertEqual(len(form.fields['instance']._choices),
                         1)
        self.assertEqual(res.status_code, 200)
        self.assertTrue(isinstance(form.fields['device'].widget,
                                   widgets.TextInput))
        settings.OPENSTACK_HYPERVISOR_FEATURES['can_set_mount_point'] = PREV

    @test.create_stubs({cinder: ('volume_get',), api.nova: ('server_list',)})
    def test_edit_attachments_cannot_set_mount_point(self):

        volume = self.cinder_volumes.first()
        servers = [s for s in self.servers.list()
                   if s.tenant_id == self.request.user.tenant_id]

        cinder.volume_get(IsA(http.HttpRequest), volume.id).AndReturn(volume)
        api.nova.server_list(IsA(http.HttpRequest)).AndReturn([servers, False])
        self.mox.ReplayAll()

        url = reverse('horizon:project:volumes:volumes:attach',
                      args=[volume.id])
        res = self.client.get(url)
        # Assert the device field is hidden.
        form = res.context['form']
        self.assertTrue(isinstance(form.fields['device'].widget,
                                   widgets.HiddenInput))

    @test.create_stubs({cinder: ('volume_get',),
                        api.nova: ('server_get', 'server_list',),
                        quotas: ('tenant_quota_usages',)})
    def test_edit_attachments_attached_volume(self):
        servers = [s for s in self.servers.list()
                   if s.tenant_id == self.request.user.tenant_id]
        server = servers[0]
        volume = self.cinder_volumes.list()[0]

        cinder.volume_get(IsA(http.HttpRequest), volume.id) \
                          .AndReturn(volume)
        api.nova.server_list(IsA(http.HttpRequest)) \
                             .AndReturn([servers, False])

        self.mox.ReplayAll()

        url = reverse('horizon:project:volumes:volumes:attach',
                      args=[volume.id])
        res = self.client.get(url)

        self.assertEqual(res.context['form'].fields['instance']._choices[0][1],
                         "Select an instance")
        self.assertEqual(len(res.context['form'].fields['instance'].choices),
                         2)
        self.assertEqual(res.context['form'].fields['instance']._choices[1][0],
                         server.id)
        self.assertEqual(res.status_code, 200)

    @test.create_stubs({cinder: ('volume_list',
                                 'volume_snapshot_list'),
                        api.nova: ('server_list',),
                        quotas: ('tenant_quota_usages',)})
    def test_create_button_disabled_when_quota_exceeded(self):
        quota_usages = self.quota_usages.first()
        quota_usages['volumes']['available'] = 0
        volumes = self.cinder_volumes.list()

        cinder.volume_list(IsA(http.HttpRequest), search_opts=None)\
              .AndReturn(volumes)
        api.nova.server_list(IsA(http.HttpRequest), search_opts=None)\
              .AndReturn([self.servers.list(), False])
        cinder.volume_snapshot_list(IsA(http.HttpRequest))\
              .AndReturn(self.cinder_volume_snapshots.list())
        cinder.volume_list(IsA(http.HttpRequest)).AndReturn(volumes)
        quotas.tenant_quota_usages(IsA(http.HttpRequest))\
              .MultipleTimes().AndReturn(quota_usages)

        self.mox.ReplayAll()

        res = self.client.get(VOLUME_INDEX_URL)
        self.assertTemplateUsed(res, 'project/volumes/index.html')

        volumes = res.context['volumes_table'].data
        self.assertItemsEqual(volumes, self.cinder_volumes.list())

        create_link = tables.CreateVolume()
        url = create_link.get_link_url()
        classes = list(create_link.get_default_classes())\
                    + list(create_link.classes)
        link_name = "%s (%s)" % (unicode(create_link.verbose_name),
                                 "Quota exceeded")
        expected_string = "<a href='%s' title='%s'  class='%s disabled' "\
                          "id='volumes__action_create'>%s</a>" \
                            % (url, link_name, " ".join(classes), link_name)
        self.assertContains(res, expected_string, html=True,
                            msg_prefix="The create button is not disabled")

    @test.create_stubs({cinder: ('volume_get',),
                        api.nova: ('server_get',)})
    def test_detail_view(self):
        volume = self.cinder_volumes.first()
        server = self.servers.first()

        volume.attachments = [{"server_id": server.id}]

        cinder.volume_get(IsA(http.HttpRequest), volume.id).AndReturn(volume)
        api.nova.server_get(IsA(http.HttpRequest), server.id).AndReturn(server)

        self.mox.ReplayAll()

        url = reverse('horizon:project:volumes:volumes:detail',
                      args=[volume.id])
        res = self.client.get(url)

        self.assertContains(res, "<h2>Volume Details: Volume name</h2>",
                            1, 200)
        self.assertContains(res, "<dd>Volume name</dd>", 1, 200)
        self.assertContains(res, "<dd>%s</dd>" % volume.id, 1, 200)
        self.assertContains(res, "<dd>Available</dd>", 1, 200)
        self.assertContains(res, "<dd>40 GB</dd>", 1, 200)
        self.assertContains(res,
                            ("<a href=\"/project/instances/1/\">%s</a>"
                             % server.name),
                            1,
                            200)

        self.assertNoMessages()

    @test.create_stubs({cinder: ('volume_get',)})
    def test_get_data(self):
        volume = self.cinder_volumes.get(name='v2_volume')
        volume._apiresource.name = ""

        cinder.volume_get(IsA(http.HttpRequest), volume.id).AndReturn(volume)

        self.mox.ReplayAll()

        url = VOLUME_INDEX_URL + \
                "?action=row_update&table=volumes&obj_id=" + volume.id

        res = self.client.get(url, {},
                               HTTP_X_REQUESTED_WITH='XMLHttpRequest')

        self.assertEqual(res.status_code, 200)
        self.assertEqual(volume.name, volume.id)

    @test.create_stubs({cinder: ('volume_get',)})
    def test_detail_view_with_exception(self):
        volume = self.cinder_volumes.first()
        server = self.servers.first()

        volume.attachments = [{"server_id": server.id}]

        cinder.volume_get(IsA(http.HttpRequest), volume.id).\
            AndRaise(self.exceptions.cinder)

        self.mox.ReplayAll()

        url = reverse('horizon:project:volumes:volumes:detail',
                      args=[volume.id])
        res = self.client.get(url)

        self.assertRedirectsNoFollow(res, VOLUME_INDEX_URL)

    @test.create_stubs({cinder: ('volume_update',
                                 'volume_get',)})
    def test_update_volume(self):
        volume = self.cinder_volumes.get(name="my_volume")

        cinder.volume_get(IsA(http.HttpRequest), volume.id).AndReturn(volume)
        cinder.volume_update(IsA(http.HttpRequest),
                             volume.id,
                             volume.name,
                             volume.description)

        self.mox.ReplayAll()

        formData = {'method': 'UpdateForm',
                    'name': volume.name,
                    'description': volume.description}

        url = reverse('horizon:project:volumes:volumes:update',
                      args=[volume.id])
        res = self.client.post(url, formData)
        self.assertRedirectsNoFollow(res, VOLUME_INDEX_URL)

    @test.create_stubs({cinder: ('volume_get',
                                 'volume_extend')})
    def test_extend_volume(self):
        volume = self.cinder_volumes.first()
        formData = {'name': u'A Volume I Am Making',
                    'orig_size': volume.size,
                    'new_size': 100}

        cinder.volume_get(IsA(http.HttpRequest), volume.id).\
                          AndReturn(self.cinder_volumes.first())

        cinder.volume_extend(IsA(http.HttpRequest),
                             volume.id,
                             formData['new_size']).AndReturn(volume)

        self.mox.ReplayAll()

        url = reverse('horizon:project:volumes:volumes:extend',
                      args=[volume.id])
        res = self.client.post(url, formData)

        redirect_url = VOLUME_INDEX_URL
        self.assertRedirectsNoFollow(res, redirect_url)

    @test.create_stubs({cinder: ('volume_get',),
                        quotas: ('tenant_limit_usages',)})
    def test_extend_volume_with_wrong_size(self):
        volume = self.cinder_volumes.first()
        usage_limit = {'maxTotalVolumeGigabytes': 100,
                       'gigabytesUsed': 20,
                       'volumesUsed': len(self.cinder_volumes.list()),
                       'maxTotalVolumes': 6}
        formData = {'name': u'A Volume I Am Making',
                    'orig_size': volume.size,
                    'new_size': 10}

        cinder.volume_get(IsA(http.HttpRequest), volume.id).\
            AndReturn(self.cinder_volumes.first())
        quotas.tenant_limit_usages(IsA(http.HttpRequest)).\
            AndReturn(usage_limit)

        self.mox.ReplayAll()

        url = reverse('horizon:project:volumes:volumes:extend',
                      args=[volume.id])
        res = self.client.post(url, formData)
        self.assertFormError(res, 'form', None,
<<<<<<< HEAD
                             "New size for extend must be greater than "
                             "current size.")

    def test_encryption_false(self):
        self._test_encryption(False)

    def test_encryption_true(self):
        self._test_encryption(True)

    @test.create_stubs({cinder: ('volume_list',),
                        api.nova: ('server_list',),
                        quotas: ('tenant_quota_usages',)})
    def _test_encryption(self, encryption):
        volumes = self.volumes.list()
        for volume in volumes:
            volume.encrypted = encryption
        quota_usages = self.quota_usages.first()

        cinder.volume_list(IsA(http.HttpRequest), search_opts=None)\
              .AndReturn(self.volumes.list())
        api.nova.server_list(IsA(http.HttpRequest), search_opts=None)\
                .AndReturn([self.servers.list(), False])
        quotas.tenant_quota_usages(IsA(http.HttpRequest))\
              .MultipleTimes().AndReturn(quota_usages)

        self.mox.ReplayAll()

        res = self.client.get(VOLUME_INDEX_URL)
        rows = res.context['volumes_table'].get_rows()

        if encryption:
            column_value = 'Yes'
        else:
            column_value = 'No'

        for row in rows:
            self.assertEqual(row.cells['encryption'].data, column_value)
=======
                             "New size must be greater than "
                             "current size.")
>>>>>>> a9ec7a70
<|MERGE_RESOLUTION|>--- conflicted
+++ resolved
@@ -1031,8 +1031,7 @@
                       args=[volume.id])
         res = self.client.post(url, formData)
         self.assertFormError(res, 'form', None,
-<<<<<<< HEAD
-                             "New size for extend must be greater than "
+                             "New size must be greater than "
                              "current size.")
 
     def test_encryption_false(self):
@@ -1068,8 +1067,4 @@
             column_value = 'No'
 
         for row in rows:
-            self.assertEqual(row.cells['encryption'].data, column_value)
-=======
-                             "New size must be greater than "
-                             "current size.")
->>>>>>> a9ec7a70
+            self.assertEqual(row.cells['encryption'].data, column_value)