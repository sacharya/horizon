--- conflicted
+++ resolved
@@ -4,17 +4,6 @@
   <head>
     <meta content='text/html; charset=utf-8' http-equiv='Content-Type' />
     <title>{% site_branding %} Dashboard{% block title %}{% endblock %}</title>
-<<<<<<< HEAD
-    <script charset='utf-8' src='/media/dashboard/js/jquery.min.js' type='text/javascript'></script>
-    <script charset='utf-8' src='/media/dashboard/js/jquery-ui.min.js' type='text/javascript'></script>
-    <script charset='utf-8' src='/media/dashboard/js/jquery.quicksearch.js' type='text/javascript'></script>
-    <script charset='utf-8' src='/media/dashboard/js/jquery.example.min.js' type='text/javascript'></script>
-    <script charset='utf-8' src='/media/dashboard/js/chosen.jquery.js' type='text/javascript'></script>
-    <script charset='utf-8' src='/media/dashboard/js/form_examples.js' type='text/javascript'></script>
-    <script charset='utf-8' src='/media/dashboard/js/application.js' type='text/javascript'></script>
-    <link href='/media/dashboard/css/style.css' media='screen' rel='stylesheet' />
-    <link href='/media/dashboard/css/chosen.css' media='screen' rel='stylesheet' />
-=======
     <script charset='utf-8' src='{{ STATIC_URL }}dashboard/js/jquery.min.js' type='text/javascript'></script>
     <script charset='utf-8' src='{{ STATIC_URL }}dashboard/js/jquery-ui.min.js' type='text/javascript'></script>
     <script charset='utf-8' src='{{ STATIC_URL }}dashboard/js/jquery.quicksearch.js' type='text/javascript'></script>
@@ -22,7 +11,7 @@
     <script charset='utf-8' src='{{ STATIC_URL }}dashboard/js/form_examples.js' type='text/javascript'></script>
     <script charset='utf-8' src='{{ STATIC_URL }}dashboard/js/application.js' type='text/javascript'></script>
     <link href='{{ STATIC_URL }}dashboard/css/style.css' media='screen' rel='stylesheet' />
->>>>>>> 6fd29e0e
+    <link href='/media/dashboard/css/chosen.css' media='screen' rel='stylesheet' />
     {% block headerjs %}{% endblock %}
     {% block headercss %}{% endblock %}
   </head>
